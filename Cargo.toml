[package]
name = "cached-path"
version = "0.5.2"
authors = ["epwalsh <epwalsh10@gmail.com>"]
edition = "2018"
keywords = ["http", "caching"]
categories = ["caching"]
license = "Apache-2.0"
readme = "README.md"
repository = "https://github.com/epwalsh/rust-cached-path"
homepage = "https://github.com/epwalsh/rust-cached-path"
description = "Download and cache HTTP resources."

[lib]
name = "cached_path"
path = "src/lib.rs"

[[bin]]
name = "cached-path"
path = "src/main.rs"
doc = false
required-features = ["build-binary"]

[dependencies]
fs2 = "0.4"
<<<<<<< HEAD
reqwest = { version = "0.11.0", default-features = false, features = [
    "blocking",
] }
sha2 = "0.9"
=======
reqwest = { version = "0.11.0", features = ["blocking"] }
sha2 = "0.10"
>>>>>>> 608cf420
tempfile = "3.1"
log = "0.4"
serde = { version = "1.0", features = ["derive"] }
serde_json = "1.0"
rand = "0.8"
glob = "0.3"
thiserror = "1.0"
flate2 = "1.0"
tar = "0.4"
zip = "0.5"
zip-extensions = "0.6"
indicatif = "0.16"
env_logger = { version = "0.9", optional = true }
structopt = { version = "0.3", optional = true }
color-eyre = { version = "0.6", optional = true }

[features]
default = ["default-tls"]
build-binary = ["env_logger", "structopt", "color-eyre"]
rustls-tls = ["reqwest/rustls-tls"]
default-tls = ["reqwest/default-tls"]

[dev-dependencies]
httpmock = "0.5"
assert_cmd = "1.0"
predicates = "1.0"<|MERGE_RESOLUTION|>--- conflicted
+++ resolved
@@ -23,15 +23,10 @@
 
 [dependencies]
 fs2 = "0.4"
-<<<<<<< HEAD
 reqwest = { version = "0.11.0", default-features = false, features = [
     "blocking",
 ] }
-sha2 = "0.9"
-=======
-reqwest = { version = "0.11.0", features = ["blocking"] }
 sha2 = "0.10"
->>>>>>> 608cf420
 tempfile = "3.1"
 log = "0.4"
 serde = { version = "1.0", features = ["derive"] }
