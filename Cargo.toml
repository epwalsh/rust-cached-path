--- conflicted
+++ resolved
@@ -37,14 +37,8 @@
 flate2 = "1.0"
 tar = "0.4"
 zip = "0.6"
-<<<<<<< HEAD
-zip-extensions = "0.6"
 indicatif = "0.17"
 env_logger = { version = "0.10", optional = true }
-=======
-indicatif = "0.16"
-env_logger = { version = "0.9", optional = true }
->>>>>>> 4d76ca97
 structopt = { version = "0.3", optional = true }
 color-eyre = { version = "0.6", optional = true }
 
